--- conflicted
+++ resolved
@@ -1,41 +1,12 @@
-<<<<<<< HEAD
-## Windows Subsystem for Linux (WSL) Commands
-=======
 ## Windows Subsystem for Linux (WSL2) Commands/Issues
->>>>>>> 75e0084c
 
 ### Opening Files
 
 - Open Visual Studio Code: `code .`
 
-<<<<<<< HEAD
-Open Windows file explorer: `explorer.exe .`
+- Open Windows file explorer: `explorer.exe .`
 
-### Opening Remote Folder
-
-To edit files located in Windows filesystem:
-
-1. Open WSL terminal from Powershell using `wsl`
-
-2. Mount Windows filesystem: `/mnt/c/Users/<username>/<path>`
-
-3. Launch VSCode from remote folder: `code .`
-
-Or from Windows (Anaconda) command prompt: `code --remote wsl+Ubuntu <path in WSL>`
-
-### Cloning GitHub Repository Using PAT
-
-1. Generate PAT via GitHub settings > developer settings
-
-2. Run the following in PowerShell/Bash: `git clone https://<tokenhere>@github.com/<user>/<repo>.git`
-
-### System Time
-
-1. Sync: `sudo hwclock -s`
-
-### Setting Up Consistent Line Endings for Git
-=======
-- Open Windows file explorer: `explorer.exe .`
+- Mount Windows filesystem: `/mnt/c/Users/<username>/<path>`
 
 ### Missing Packages
 
@@ -51,4 +22,7 @@
 ### VSCode Setup
 
 - Set Black as autoformatter: `"python.formatting.provider": "black", "python.formatting.blackPath": "/home/<user>/bin/black"`
->>>>>>> 75e0084c
+
+### System Time
+
+1. Sync: `sudo hwclock -s`
