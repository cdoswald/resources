--- conflicted
+++ resolved
@@ -66,8 +66,4 @@
 4. Install other packages: `<path-to-pypy-download>\pypy3 -mpip install <package_name>`
 5. Start Python session: `<path-to-pypy-download>\pypy3` OR run script: `<path-to-pypy-download>\pypy3 <script-name>.py`
 
-<<<<<<< HEAD
-PyPy make actually be slower for scripts that rely heavily on numpy and pandas ([StackOverflow Explanation](https://stackoverflow.com/a/49227568)).
-=======
-([Stack Overflow Explanation](https://stackoverflow.com/a/49227568) for why PyPy may actually be slower for scripts that call numpy and pandas.)
->>>>>>> 3eb27134
+([Stack Overflow Explanation](https://stackoverflow.com/a/49227568) for why PyPy may actually be slower for scripts that call numpy and pandas.)